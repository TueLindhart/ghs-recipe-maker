# Food CO2 Estimator

This repository contains code for estimating CO2 emissions from the ingredient lists of recipes using Large Language Models (LLMs). The project leverages various tools and libraries to fetch, parse, and analyze recipe data to provide CO2 emission estimates.

## Table of Contents

- [Food CO2 Estimator](#food-co2-estimator)
  - [Table of Contents](#table-of-contents)
  - [Installation](#installation)
  - [Running the Flask App](#running-the-flask-app)
  - [Heroku](#heroku)
  - [Using the CO2 Estimator](#using-the-co2-estimator)
  - [Project Structure](#project-structure)
  - [Environment Variables](#environment-variables)
  

## Installation

To install the necessary packages, use the following command:

```bash
poetry install
```

This will install all the dependencies listed in the `pyproject.toml` file.

## Running the Flask App

To run the Flask app, follow these steps:

1. Ensure you have all dependencies installed using `poetry install`.
2. Run the Flask app using the following command:

```bash
poetry run flask run
```

The app will be available at `http://127.0.0.1:8000`.

## Heroku
The app is automatically deployed in heroku every time code is merged into main. To make sure the deployment does not fail, the pyproject.toml and poetry.lock file must be updated with all required packages.

## Using the CO2 Estimator

The CO2 estimator can be used to calculate the CO2 emissions of recipes. Here's how you can use it:

1. **Calculate CO2 Emission**:
   - Navigate to the home page of the Flask app.
   - Enter the recipe URL or the ingredients manually in the provided textarea.
   - Click on the "Calculate CO2e Emission" button.
   - The result will be displayed after processing.

2. **Monitor App Output**:
   - You can monitor the app output using Heroku logs (if deployed on Heroku):

```bash
heroku logs --source app
```
<<<<<<< HEAD
=======

## Project Structure

The project is organized as follows:

```
.
├── .github/
│   └── workflows/
├── .vscode/
│   ├── launch.json
│   └── settings.json
├── food_co2_estimator/
│   ├── chains/
│   ├── data/
│   ├── language/
│   ├── output_parsers/
│   ├── prompt_templates/
│   ├── pydantic_models/
│   ├── retrievers/
│   ├── url/
│   ├── __init__.py
│   ├── main.py
├── sandbox/
├── templates/
│   └── index.html
├── tests/
├── .coverage
├── .DS_Store
├── .flake8
├── .gitignore
├── .python-version
├── LICENSE
├── Makefile
├── poetry.lock
├── pyproject.toml
├── README.md
└── app.py
```

## Environment Variables
The following environment variables must be set in the .env file:

- `OPENAI_API_KEY`: Your OpenAI API key for accessing language models.
- `SERPER_API_KEY`: Your Serper API key for using Serper to search google and structure results
- `MY_MAIL`: Your mail for MyMemory translation provider. Increases the number of translations cap.
- `GPT_MODEL`: Model to be used when calling OpenAI.

Set the following environment variables in your `.env` file:

```bash
OPENAI_API_KEY=<your_key>
SERPER_API_KEY=<your_key>
MY_MAIL=<your_email>
GPT_MODEL=<gpt_model>
```


>>>>>>> c5a994c2
<|MERGE_RESOLUTION|>--- conflicted
+++ resolved
@@ -56,8 +56,6 @@
 ```bash
 heroku logs --source app
 ```
-<<<<<<< HEAD
-=======
 
 ## Project Structure
 
@@ -116,4 +114,3 @@
 ```
 
 
->>>>>>> c5a994c2
